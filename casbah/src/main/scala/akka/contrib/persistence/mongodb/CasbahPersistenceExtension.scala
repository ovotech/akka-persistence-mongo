package akka.contrib.persistence.mongodb

import akka.actor.ActorSystem
import com.mongodb.casbah.Imports._
import com.mongodb.casbah.MongoCollection
import com.mongodb.{BasicDBObjectBuilder, MongoCommandException, WriteConcern}
import com.typesafe.config.Config

import scala.concurrent.ExecutionContext
import scala.concurrent.duration.Duration
import scala.util.{Failure, Success, Try}
import scala.language.reflectiveCalls

object CasbahPersistenceDriver {
  import MongoPersistenceDriver._
  
  def toWriteConcern(writeSafety: WriteSafety, wtimeout: Duration, fsync: Boolean): WriteConcern = (writeSafety,wtimeout.toMillis.toInt,fsync) match {
    case (Unacknowledged,w,f) => new WriteConcern(0, w, f)
    case (Acknowledged,w,f) => new WriteConcern(1, w, f)
    case (Journaled,w,_) => new WriteConcern(1,w,false,true)
    case (ReplicaAcknowledged,w,f) => WriteConcern.majorityWriteConcern(w,f,!f)
  }
}

class CasbahMongoDriver(system: ActorSystem, config: Config) extends MongoPersistenceDriver(system, config) {
  import akka.contrib.persistence.mongodb.CasbahPersistenceDriver._
  
  // Collection type
  type C = MongoCollection

  type D = DBObject

  override private[mongodb] def closeConnections(): Unit = client.close()

  override private[mongodb] def upgradeJournalIfNeeded(): Unit = {
    import scala.collection.immutable.{Seq => ISeq}
    import CasbahSerializers._

    val j = collection(journalCollectionName)
    val q = MongoDBObject(VERSION -> MongoDBObject("$exists" -> 0))
    val legacyClusterSharding = MongoDBObject(PROCESSOR_ID -> s"^/user/sharding/[^/]+Coordinator/singleton/coordinator".r )

    Try(j.remove(legacyClusterSharding)).map(
      wr => logger.info(s"Removed ${wr.getN} legacy cluster sharding records as part of upgrade")
    ).recover {
      case x => logger.error("Exception occurred while removing legacy cluster sharding records",x)
    }

    Try(j.dropIndex(MongoDBObject(PROCESSOR_ID -> 1, SEQUENCE_NUMBER -> 1, DELETED -> 1))).orElse(
      Try(j.dropIndex(settings.JournalIndex))
    ).map(
      _ => logger.info("Successfully dropped legacy index")
    ).recover {
      case e:MongoCommandException if e.getErrorMessage.startsWith("index not found with name") =>
        logger.info("Legacy index has already been dropped")
      case t =>
        logger.error("Received error while dropping legacy index",t)
    }

    val cnt = j.count(q)
    logger.info(s"Journal automatic upgrade found $cnt records needing upgrade")
    if(cnt > 0) Try {
      val results = j.find[DBObject](q)
       .map(d => d.as[ObjectId]("_id") -> Event[DBObject](useLegacySerialization)(deserializeJournal(d).toRepr))
       .map{case (id,ev) => j.update("_id" $eq id, serializeJournal(Atom(ev.pid, ev.sn, ev.sn, ISeq(ev))))}
      results.foldLeft((0, 0)) { case ((successes, failures), result) =>
        val n = result.getN
        if (n > 0)
          (successes + n) -> failures
        else
          successes -> (failures + 1)
      } match {
        case (s,f) if f > 0 =>
          logger.warn(s"There were $s successful updates and $f failed updates")
        case (s,_) =>
          logger.info(s"$s records were successfully updated")
      }

    } match {
      case Success(_) => ()
      case Failure(t) =>
        logger.error("Failed to upgrade journal due to exception",t)
    }
  }

  private[this] val url = MongoClientURI(mongoUri)

  private[mongodb] lazy val client = MongoClient(url)

  private[mongodb] lazy val db = client(databaseName.getOrElse(url.database.getOrElse(DEFAULT_DB_NAME)))

  private[mongodb] def collection(name: String) = db(name)
  private[mongodb] def journalWriteConcern: WriteConcern = toWriteConcern(journalWriteSafety,journalWTimeout,journalFsync)
  private[mongodb] def snapsWriteConcern: WriteConcern = toWriteConcern(snapsWriteSafety,snapsWTimeout,snapsFsync)

<<<<<<< HEAD
  private[mongodb] override def ensureIndex(collection: C, indexName: String, unique: Boolean, keys: (String,Int)*)
                                           (implicit ec: ExecutionContext) = {
    collection.createIndex(
      MongoDBObject(keys :_*),
=======
  private[mongodb] override def ensureIndex(indexName: String, unique: Boolean, fields: (String,Int)*)(implicit ec: ExecutionContext): C => C = { collection =>
   collection.createIndex(
      MongoDBObject(fields :_*),
>>>>>>> 980ec6cd
      MongoDBObject("unique" -> unique, "name" -> indexName))
    collection
  }

  override private[mongodb] def cappedCollection(name: String)(implicit ec: ExecutionContext) = {
    if (db.collectionExists(name)) {
      val collection = db(name)
      if ( !collection.isCapped){
        collection.drop()
        val options = BasicDBObjectBuilder.start.add("capped", true).add("size", realtimeCollectionSize).get()
        db.createCollection(name, options).asScala
      } else {
        collection
      }
    }else {
      import com.mongodb.casbah.Imports._
      val options = BasicDBObjectBuilder.start.add("capped", true).add("size", realtimeCollectionSize).get()
      val c = db.createCollection(name, options).asScala
      c.insert(MongoDBObject("x" -> "x")) // casbah cannot tail empty collections
      c
    }
  }
}

class CasbahPersistenceExtension(val actorSystem: ActorSystem) extends MongoPersistenceExtension {

  override def configured(config: Config): Configured = Configured(config)

  case class Configured(config: Config) extends ConfiguredExtension {

    val driver = new CasbahMongoDriver(actorSystem, config)

    override lazy val journaler = new CasbahPersistenceJournaller(driver) with MongoPersistenceJournalMetrics with MongoPersistenceJournalFailFast {
      override def driverName = "casbah"
      override private[mongodb] val breaker = driver.breaker
    }
    override lazy val snapshotter = new CasbahPersistenceSnapshotter(driver) with MongoPersistenceSnapshotFailFast {
      override private[mongodb] val breaker = driver.breaker
    }
    override lazy val readJournal = new CasbahPersistenceReadJournaller(driver)
  }

}<|MERGE_RESOLUTION|>--- conflicted
+++ resolved
@@ -93,16 +93,9 @@
   private[mongodb] def journalWriteConcern: WriteConcern = toWriteConcern(journalWriteSafety,journalWTimeout,journalFsync)
   private[mongodb] def snapsWriteConcern: WriteConcern = toWriteConcern(snapsWriteSafety,snapsWTimeout,snapsFsync)
 
-<<<<<<< HEAD
-  private[mongodb] override def ensureIndex(collection: C, indexName: String, unique: Boolean, keys: (String,Int)*)
-                                           (implicit ec: ExecutionContext) = {
-    collection.createIndex(
-      MongoDBObject(keys :_*),
-=======
   private[mongodb] override def ensureIndex(indexName: String, unique: Boolean, fields: (String,Int)*)(implicit ec: ExecutionContext): C => C = { collection =>
    collection.createIndex(
       MongoDBObject(fields :_*),
->>>>>>> 980ec6cd
       MongoDBObject("unique" -> unique, "name" -> indexName))
     collection
   }
