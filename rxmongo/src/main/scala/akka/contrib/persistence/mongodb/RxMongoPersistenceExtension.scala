--- conflicted
+++ resolved
@@ -164,12 +164,7 @@
   private[mongodb] def journalWriteConcern: WriteConcern = toWriteConcern(journalWriteSafety,journalWTimeout,journalFsync)
   private[mongodb] def snapsWriteConcern: WriteConcern = toWriteConcern(snapsWriteSafety,snapsWTimeout,snapsFsync)
 
-<<<<<<< HEAD
-  private[mongodb] override def ensureIndex(collection: C, indexName: String, unique: Boolean, keys: (String,Int)*)
-                                           (implicit ec: ExecutionContext) = {
-=======
   private[mongodb] override def ensureIndex(indexName: String, unique: Boolean, keys: (String,Int)*)(implicit ec: ExecutionContext) = { collection =>
->>>>>>> 980ec6cd
     val ky = keys.toSeq.map{ case (f,o) => f -> (if (o > 0) IndexType.Ascending else IndexType.Descending)}
     collection.indexesManager.ensure(new Index(
       key = ky,
